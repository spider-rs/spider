--- conflicted
+++ resolved
@@ -1,11 +1,7 @@
 use configuration::Configuration;
 use page::Page;
-<<<<<<< HEAD
 use robotparser::RobotFileParser;
-use std::thread;
-=======
 use std::{thread, time};
->>>>>>> ed2f3394
 use std::thread::JoinHandle;
 
 /// Represent a website to scrawl. To start crawling, instanciate a new `struct` using
@@ -66,11 +62,8 @@
         while self.links.len() > 0 {
             let mut workers: Vec<JoinHandle<Page>> = Vec::new();
             let mut new_links: Vec<String> = Vec::new();
-<<<<<<< HEAD
             let user_agent = self.configuration.user_agent;
-=======
             let delay = time::Duration::from_millis(self.configuration.delay);
->>>>>>> ed2f3394
 
             for link in &self.links {
                 // extends visibility
@@ -85,13 +78,9 @@
                     println!("- fetch {}", link);
                 }
 
-<<<<<<< HEAD
                 workers.push(thread::spawn(move || Page::new(&thread_link, user_agent)));
-=======
-                workers.push(thread::spawn(move || Page::new(&thread_link)));
 
                 thread::sleep(delay);
->>>>>>> ed2f3394
             }
 
             for worker in workers {
